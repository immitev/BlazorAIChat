{
  "Logging": {
    "LogLevel": {
      "Default": "Information",
      "Microsoft.AspNetCore": "Warning"
    }
  },
  "AllowedHosts": "*",
  "AzureOpenAIChatCompletion": {
    "Endpoint": "",
    "ApiKey": "",
    "Model": "",
    "SupportsImages": false
  },
  "AzureOpenAIEmbedding": {
    "Model": "",
    "Dimensions": 1536
  },
  "RequireEasyAuth": false,
  "SystemMessage": "You are a helpful AI assistant. Respond in a friendly and professional tone.",
  "ConnectionStrings": {
    "CosmosDB": "",
<<<<<<< HEAD
    "AzureStorage": ""
=======
    "AzureStorage": "",
    "ConfigDatabase": "Data Source=ConfigDatabase.db"
>>>>>>> 66ca4525
  },
  "CosmosDB": {
    "DatabaseName": ""
  },
  "DocumentIntelligence": {
    "Endpoint": "",
    "ApiKey": ""
<<<<<<< HEAD
=======
  },
  "AzureAISearch": {
    "Endpoint": "",
    "ApiKey": ""
>>>>>>> 66ca4525
  }
}<|MERGE_RESOLUTION|>--- conflicted
+++ resolved
@@ -20,12 +20,8 @@
   "SystemMessage": "You are a helpful AI assistant. Respond in a friendly and professional tone.",
   "ConnectionStrings": {
     "CosmosDB": "",
-<<<<<<< HEAD
-    "AzureStorage": ""
-=======
     "AzureStorage": "",
     "ConfigDatabase": "Data Source=ConfigDatabase.db"
->>>>>>> 66ca4525
   },
   "CosmosDB": {
     "DatabaseName": ""
@@ -33,12 +29,9 @@
   "DocumentIntelligence": {
     "Endpoint": "",
     "ApiKey": ""
-<<<<<<< HEAD
-=======
   },
   "AzureAISearch": {
     "Endpoint": "",
     "ApiKey": ""
->>>>>>> 66ca4525
   }
 }