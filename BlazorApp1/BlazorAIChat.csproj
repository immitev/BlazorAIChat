<Project Sdk="Microsoft.NET.Sdk.Web">

  <PropertyGroup>
    <TargetFramework>net8.0</TargetFramework>
    <Nullable>enable</Nullable>
    <ImplicitUsings>enable</ImplicitUsings>
  </PropertyGroup>

  <ItemGroup>
    <None Remove="Components\Pages\Home.razor.css" />
    <None Remove="memory.sqlite" />
  </ItemGroup>

  <ItemGroup>
<<<<<<< HEAD
    <PackageReference Include="Azure.AI.DocumentIntelligence" Version="1.0.0-beta.2" />
    <PackageReference Include="Azure.Search.Documents" Version="11.6.0" />
    <PackageReference Include="Azure.Storage.Blobs" Version="12.21.1" />
=======
    <Content Include="Components\Pages\Home.razor.css" />
  </ItemGroup>

  <ItemGroup>
>>>>>>> 66ca4525
    <PackageReference Include="DocumentFormat.OpenXml" Version="3.1.0" />
    <PackageReference Include="MarkdownSharp" Version="2.0.5" />
    <PackageReference Include="Microsoft.AspNetCore.Components.Authorization" Version="8.0.7" />
    <PackageReference Include="Microsoft.EntityFrameworkCore" Version="8.0.7" />
    <PackageReference Include="Microsoft.EntityFrameworkCore.Design" Version="8.0.7">
      <PrivateAssets>all</PrivateAssets>
      <IncludeAssets>runtime; build; native; contentfiles; analyzers; buildtransitive</IncludeAssets>
    </PackageReference>
    <PackageReference Include="Microsoft.EntityFrameworkCore.Sqlite" Version="8.0.7" />
    <PackageReference Include="Microsoft.SemanticKernel" Version="1.16.2" />
    <PackageReference Include="Microsoft.SemanticKernel.Connectors.AzureCosmosDBMongoDB" Version="1.16.2-alpha" />
    <PackageReference Include="Microsoft.SemanticKernel.Connectors.Sqlite" Version="1.16.2-alpha" />
    <PackageReference Include="PdfPig" Version="0.1.8" />
  </ItemGroup>

  <ItemGroup>
    <Folder Include="Migrations\" />
  </ItemGroup>

</Project><|MERGE_RESOLUTION|>--- conflicted
+++ resolved
@@ -12,16 +12,9 @@
   </ItemGroup>
 
   <ItemGroup>
-<<<<<<< HEAD
     <PackageReference Include="Azure.AI.DocumentIntelligence" Version="1.0.0-beta.2" />
     <PackageReference Include="Azure.Search.Documents" Version="11.6.0" />
     <PackageReference Include="Azure.Storage.Blobs" Version="12.21.1" />
-=======
-    <Content Include="Components\Pages\Home.razor.css" />
-  </ItemGroup>
-
-  <ItemGroup>
->>>>>>> 66ca4525
     <PackageReference Include="DocumentFormat.OpenXml" Version="3.1.0" />
     <PackageReference Include="MarkdownSharp" Version="2.0.5" />
     <PackageReference Include="Microsoft.AspNetCore.Components.Authorization" Version="8.0.7" />
